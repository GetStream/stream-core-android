import java.io.FileNotFoundException
import java.util.Calendar
<<<<<<< HEAD

apply(plugin = "io.github.gradle-nexus.publish-plugin")
apply(plugin = "org.jetbrains.dokka")

=======
apply(from = "${rootDir}/gradle/scripts/sonar.gradle")
>>>>>>> 01b38cbc
// Top-level build file where you can add configuration options common to all sub-projects/modules.
plugins {
    alias(libs.plugins.android.application) apply false
    alias(libs.plugins.kotlin.android) apply false
    alias(libs.plugins.jetbrains.kotlin.jvm) apply false
    alias(libs.plugins.android.library) apply false
    alias(libs.plugins.kotlin.compose) apply false
    alias(libs.plugins.ksp) apply false
    alias(libs.plugins.dokka) apply false
    alias(libs.plugins.nexus) apply false
    alias(libs.plugins.arturbosch.detekt) apply true
    alias(libs.plugins.spotless) apply true
    alias(libs.plugins.sonarqube) apply true
    alias(libs.plugins.kover) apply true
}

spotless {
    kotlin {
        val currentYear = Calendar.getInstance().get(Calendar.YEAR).toString()
        target("**/*.kt")
        targetExclude("**/build/**/*.kt")
        ktfmt().kotlinlangStyle()
        licenseHeaderFile(file("./config/license/generated/license-$currentYear.txt"))
    }
}

detekt {
    autoCorrect = true
    toolVersion = "1.23.8"
    config.setFrom(file("config/detekt/detekt.yml"))
    buildUponDefaultConfig = true
}

// License tasks
subprojects {
    apply(from = "${rootDir}/gradle/scripts/coverage.gradle")
    tasks.register("generateLicense") {
        val currentYear = Calendar.getInstance().get(Calendar.YEAR).toString()
        val licenseTemplate = file("../config/license/license.template")
        val generatedLicense = file("../config/license/generated/license-$currentYear.txt")
        val detektFile = file("../config/detekt/detekt.yml")
        val projectName = project.findProperty("projectName")?.toString() ?: "stream-core-android"

        doLast {
            if (licenseTemplate.exists()) {
                // Generate license
                val licenseContent = licenseTemplate.readText()
                    .replace("{currentYear}", currentYear)
                    .replace("{project}", projectName)
                generatedLicense.writeText(licenseContent)
                println("License file generated: ${generatedLicense.absolutePath}")

                // Update detekt.yml

                if (detektFile.exists()) {
                    val pattern = Regex("""licenseTemplateFile:\s*['"]\.\./license/generated/license-\d{4}\.txt['"]""")
                    val replacement = """licenseTemplateFile: '../license/generated/license-$currentYear.txt'"""
                    val detektContent = detektFile.readText().replace(pattern, replacement)
                    detektFile.writeText(detektContent)

                    println("Detekt configuration updated: ${detektFile.absolutePath}")
                } else {
                    throw FileNotFoundException("Detekt configuration file not found: ${detektFile.absolutePath}")
                }
            } else {
                throw FileNotFoundException("Template file not found: ${licenseTemplate.absolutePath}")
            }
        }
    }
}

apply(from = "${rootDir}/scripts/publish-root.gradle")<|MERGE_RESOLUTION|>--- conflicted
+++ resolved
@@ -1,13 +1,10 @@
 import java.io.FileNotFoundException
 import java.util.Calendar
-<<<<<<< HEAD
 
 apply(plugin = "io.github.gradle-nexus.publish-plugin")
 apply(plugin = "org.jetbrains.dokka")
 
-=======
 apply(from = "${rootDir}/gradle/scripts/sonar.gradle")
->>>>>>> 01b38cbc
 // Top-level build file where you can add configuration options common to all sub-projects/modules.
 plugins {
     alias(libs.plugins.android.application) apply false
