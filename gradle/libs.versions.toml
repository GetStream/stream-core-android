[versions]
compileSdk = "36"
targetSdk = "36"
minSdk = "21"
agp = "8.11.1"
core = "1.7.0"
kotlin = "2.2.0"
coreKtx = "1.17.0"
junit = "4.13.2"
junitVersion = "1.3.0"
espressoCore = "3.7.0"
appcompat = "1.7.1"
kotlinxCoroutines = "1.10.2"
lifecycleRuntime = "2.9.4"
lintApi = "31.12.0"
material = "1.12.0"
jetbrainsKotlinJvm = "2.2.0"
lifecycleRuntimeKtx = "2.9.2"
activityCompose = "1.10.1"
composeBom = "2025.08.00"
mockk = "1.14.5"
mockwebserver = "5.1.0"
moshi = "1.15.2"
okhttp = "5.1.0"
retrofit = "3.0.0"
ksp = "2.2.0-2.0.2"
robolectric = "4.15.1"
detekt = "1.23.8"
streamConventions = "0.3.0"
kover = "0.9.1"
sonarqube = "6.0.1.5171"
mavenPublish = "0.34.0"
kotlinDokka = "1.9.20"
<<<<<<< HEAD
nexusPlugin = "1.3.0"
=======
>>>>>>> cd0a9595
annotationJvm = "1.9.1"

[libraries]
androidx-core = { module = "androidx.test:core", version.ref = "core" }
androidx-core-ktx = { group = "androidx.core", name = "core-ktx", version.ref = "coreKtx" }
androidx-lifecycle-runtime = { module = "androidx.lifecycle:lifecycle-runtime", version.ref = "lifecycleRuntime" }
androidx-lifecycle-process = { module = "androidx.lifecycle:lifecycle-process", version.ref = "lifecycleRuntime" }
detekt-formatting = { module = "io.gitlab.arturbosch.detekt:detekt-formatting", version.ref = "detekt" }
junit = { group = "junit", name = "junit", version.ref = "junit" }
androidx-junit = { group = "androidx.test.ext", name = "junit", version.ref = "junitVersion" }
androidx-espresso-core = { group = "androidx.test.espresso", name = "espresso-core", version.ref = "espressoCore" }
androidx-appcompat = { group = "androidx.appcompat", name = "appcompat", version.ref = "appcompat" }
kotlinx-coroutines = { module = "org.jetbrains.kotlinx:kotlinx-coroutines-core", version.ref = "kotlinxCoroutines" }
kotlinx-coroutines-test = { module = "org.jetbrains.kotlinx:kotlinx-coroutines-test", version.ref = "kotlinxCoroutines" }
lint-api = { module = "com.android.tools.lint:lint-api", version.ref = "lintApi" }
lint-checks = { module = "com.android.tools.lint:lint-checks", version.ref = "lintApi" }
lint-tests = { module = "com.android.tools.lint:lint-tests", version.ref = "lintApi" }
material = { group = "com.google.android.material", name = "material", version.ref = "material" }
androidx-lifecycle-runtime-ktx = { group = "androidx.lifecycle", name = "lifecycle-runtime-ktx", version.ref = "lifecycleRuntimeKtx" }
androidx-activity-compose = { group = "androidx.activity", name = "activity-compose", version.ref = "activityCompose" }
androidx-compose-bom = { group = "androidx.compose", name = "compose-bom", version.ref = "composeBom" }
androidx-ui = { group = "androidx.compose.ui", name = "ui" }
androidx-ui-graphics = { group = "androidx.compose.ui", name = "ui-graphics" }
androidx-ui-tooling = { group = "androidx.compose.ui", name = "ui-tooling" }
androidx-ui-tooling-preview = { group = "androidx.compose.ui", name = "ui-tooling-preview" }
androidx-ui-test-manifest = { group = "androidx.compose.ui", name = "ui-test-manifest" }
androidx-ui-test-junit4 = { group = "androidx.compose.ui", name = "ui-test-junit4" }
androidx-material3 = { group = "androidx.compose.material3", name = "material3" }
mockk = { module = "io.mockk:mockk", version.ref = "mockk" }
mockwebserver = { module = "com.squareup.okhttp3:mockwebserver", version.ref = "mockwebserver" }
moshi = { group = "com.squareup.moshi", name = "moshi", version.ref = "moshi" }
moshi-adapters = { module = "com.squareup.moshi:moshi-adapters", version.ref = "moshi" }
moshi-kotlin = { group = "com.squareup.moshi", name = "moshi-kotlin", version.ref = "moshi" }
moshi-codegen = { group = "com.squareup.moshi", name = "moshi-kotlin-codegen", version.ref = "moshi" }
okhttp = { group = "com.squareup.okhttp3", name = "okhttp", version.ref = "okhttp" }
okhttp-logging = { group = "com.squareup.okhttp3", name = "logging-interceptor", version.ref = "okhttp" }
retrofit = { group = "com.squareup.retrofit2", name = "retrofit", version.ref = "retrofit" }
retrofit-moshi = { group = "com.squareup.retrofit2", name = "converter-moshi", version.ref = "retrofit" }
retrofit-scalars = { group = "com.squareup.retrofit2", name = "converter-scalars", version.ref = "retrofit" }
robolectric = { module = "org.robolectric:robolectric", version.ref = "robolectric" }
androidx-annotation-jvm = { group = "androidx.annotation", name = "annotation-jvm", version.ref = "annotationJvm" }

[plugins]
android-application = { id = "com.android.application", version.ref = "agp" }
kotlin-android = { id = "org.jetbrains.kotlin.android", version.ref = "kotlin" }
jetbrains-kotlin-jvm = { id = "org.jetbrains.kotlin.jvm", version.ref = "jetbrainsKotlinJvm" }
android-library = { id = "com.android.library", version.ref = "agp" }
kotlin-compose = { id = "org.jetbrains.kotlin.plugin.compose", version.ref = "kotlin" }
ksp = { id = "com.google.devtools.ksp", version.ref = "ksp" }
arturbosch-detekt = { id = "io.gitlab.arturbosch.detekt", version.ref = "detekt" }
stream-project = { id = "io.getstream.project", version.ref = "streamConventions" }
stream-android-library = { id = "io.getstream.android.library", version.ref = "streamConventions" }
stream-android-application = { id = "io.getstream.android.application", version.ref = "streamConventions" }
stream-java-library = { id = "io.getstream.java.library", version.ref = "streamConventions" }
maven-publish = { id = "com.vanniktech.maven.publish", version.ref = "mavenPublish" }
dokka = { id = "org.jetbrains.dokka", version.ref = "kotlinDokka" }
kover = { id = "org.jetbrains.kotlinx.kover", version.ref = "kover" }
sonarqube = { id = "org.sonarqube", version.ref = "sonarqube" }<|MERGE_RESOLUTION|>--- conflicted
+++ resolved
@@ -31,10 +31,6 @@
 sonarqube = "6.0.1.5171"
 mavenPublish = "0.34.0"
 kotlinDokka = "1.9.20"
-<<<<<<< HEAD
-nexusPlugin = "1.3.0"
-=======
->>>>>>> cd0a9595
 annotationJvm = "1.9.1"
 
 [libraries]
