[versions]
agp = "8.11.1"
core = "1.7.0"
kotlin = "2.2.0"
coreKtx = "1.17.0"
junit = "4.13.2"
junitVersion = "1.3.0"
espressoCore = "3.7.0"
appcompat = "1.7.1"
kotlinxCoroutines = "1.10.2"
lintApi = "31.12.0"
material = "1.12.0"
jetbrainsKotlinJvm = "2.2.0"
lifecycleRuntimeKtx = "2.9.2"
activityCompose = "1.10.1"
composeBom = "2025.08.00"
mockk = "1.14.5"
mockwebserver = "5.1.0"
moshi = "1.15.2"
okhttp = "5.1.0"
retrofit = "3.0.0"
ksp = "2.2.0-2.0.2"
robolectric = "4.15.1"
detekt = "1.23.8"
spotless = "7.2.1"
<<<<<<< HEAD
klint = "13.0.0"
kotlinDokka = "1.9.20"
nexusPlugin = "1.3.0"
=======
kover = "0.9.1"
sonarqube = "6.0.1.5171"

>>>>>>> 01b38cbc

[libraries]
androidx-core = { module = "androidx.test:core", version.ref = "core" }
androidx-core-ktx = { group = "androidx.core", name = "core-ktx", version.ref = "coreKtx" }
detekt-formatting = { module = "io.gitlab.arturbosch.detekt:detekt-formatting", version.ref = "detekt" }
junit = { group = "junit", name = "junit", version.ref = "junit" }
androidx-junit = { group = "androidx.test.ext", name = "junit", version.ref = "junitVersion" }
androidx-espresso-core = { group = "androidx.test.espresso", name = "espresso-core", version.ref = "espressoCore" }
androidx-appcompat = { group = "androidx.appcompat", name = "appcompat", version.ref = "appcompat" }
kotlinx-coroutines = { module = "org.jetbrains.kotlinx:kotlinx-coroutines-core", version.ref = "kotlinxCoroutines" }
kotlinx-coroutines-test = { module = "org.jetbrains.kotlinx:kotlinx-coroutines-test", version.ref = "kotlinxCoroutines" }
lint-api = { module = "com.android.tools.lint:lint-api", version.ref = "lintApi" }
lint-checks = { module = "com.android.tools.lint:lint-checks", version.ref = "lintApi" }
lint-tests = { module = "com.android.tools.lint:lint-tests", version.ref = "lintApi" }
material = { group = "com.google.android.material", name = "material", version.ref = "material" }
androidx-lifecycle-runtime-ktx = { group = "androidx.lifecycle", name = "lifecycle-runtime-ktx", version.ref = "lifecycleRuntimeKtx" }
androidx-activity-compose = { group = "androidx.activity", name = "activity-compose", version.ref = "activityCompose" }
androidx-compose-bom = { group = "androidx.compose", name = "compose-bom", version.ref = "composeBom" }
androidx-ui = { group = "androidx.compose.ui", name = "ui" }
androidx-ui-graphics = { group = "androidx.compose.ui", name = "ui-graphics" }
androidx-ui-tooling = { group = "androidx.compose.ui", name = "ui-tooling" }
androidx-ui-tooling-preview = { group = "androidx.compose.ui", name = "ui-tooling-preview" }
androidx-ui-test-manifest = { group = "androidx.compose.ui", name = "ui-test-manifest" }
androidx-ui-test-junit4 = { group = "androidx.compose.ui", name = "ui-test-junit4" }
androidx-material3 = { group = "androidx.compose.material3", name = "material3" }
mockk = { module = "io.mockk:mockk", version.ref = "mockk" }
mockwebserver = { module = "com.squareup.okhttp3:mockwebserver", version.ref = "mockwebserver" }
moshi = { group = "com.squareup.moshi", name = "moshi", version.ref = "moshi" }
moshi-adapters = { module = "com.squareup.moshi:moshi-adapters", version.ref = "moshi" }
moshi-kotlin = { group = "com.squareup.moshi", name = "moshi-kotlin", version.ref = "moshi" }
moshi-codegen = { group = "com.squareup.moshi", name = "moshi-kotlin-codegen", version.ref = "moshi" }
okhttp = { group = "com.squareup.okhttp3", name = "okhttp", version.ref = "okhttp" }
okhttp-logging = { group = "com.squareup.okhttp3", name = "logging-interceptor", version.ref = "okhttp" }
retrofit = { group = "com.squareup.retrofit2", name = "retrofit", version.ref = "retrofit" }
retrofit-moshi = { group = "com.squareup.retrofit2", name = "converter-moshi", version.ref = "retrofit" }
retrofit-scalars = { group = "com.squareup.retrofit2", name = "converter-scalars", version.ref = "retrofit" }
robolectric = { module = "org.robolectric:robolectric", version.ref = "robolectric" }

[plugins]
android-application = { id = "com.android.application", version.ref = "agp" }
kotlin-android = { id = "org.jetbrains.kotlin.android", version.ref = "kotlin" }
jetbrains-kotlin-jvm = { id = "org.jetbrains.kotlin.jvm", version.ref = "jetbrainsKotlinJvm" }
android-library = { id = "com.android.library", version.ref = "agp" }
kotlin-compose = { id = "org.jetbrains.kotlin.plugin.compose", version.ref = "kotlin" }
ksp = { id = "com.google.devtools.ksp", version.ref = "ksp" }
arturbosch-detekt = { id = "io.gitlab.arturbosch.detekt", version.ref = "detekt" }
spotless = { id = "com.diffplug.spotless", version.ref = "spotless" }
<<<<<<< HEAD
dokka = { id = "org.jetbrains.dokka", version.ref = "kotlinDokka" }
nexus = { id = "io.github.gradle-nexus.publish-plugin", version.ref = "nexusPlugin" }
=======
kover = { id = "org.jetbrains.kotlinx.kover", version.ref = "kover"}
sonarqube = { id = "org.sonarqube", version.ref = "sonarqube"}
>>>>>>> 01b38cbc
<|MERGE_RESOLUTION|>--- conflicted
+++ resolved
@@ -23,15 +23,10 @@
 robolectric = "4.15.1"
 detekt = "1.23.8"
 spotless = "7.2.1"
-<<<<<<< HEAD
-klint = "13.0.0"
+kover = "0.9.1"
+sonarqube = "6.0.1.5171"
 kotlinDokka = "1.9.20"
 nexusPlugin = "1.3.0"
-=======
-kover = "0.9.1"
-sonarqube = "6.0.1.5171"
-
->>>>>>> 01b38cbc
 
 [libraries]
 androidx-core = { module = "androidx.test:core", version.ref = "core" }
@@ -79,10 +74,7 @@
 ksp = { id = "com.google.devtools.ksp", version.ref = "ksp" }
 arturbosch-detekt = { id = "io.gitlab.arturbosch.detekt", version.ref = "detekt" }
 spotless = { id = "com.diffplug.spotless", version.ref = "spotless" }
-<<<<<<< HEAD
 dokka = { id = "org.jetbrains.dokka", version.ref = "kotlinDokka" }
 nexus = { id = "io.github.gradle-nexus.publish-plugin", version.ref = "nexusPlugin" }
-=======
 kover = { id = "org.jetbrains.kotlinx.kover", version.ref = "kover"}
 sonarqube = { id = "org.sonarqube", version.ref = "sonarqube"}
->>>>>>> 01b38cbc
