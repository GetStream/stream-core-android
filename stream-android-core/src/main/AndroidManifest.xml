<?xml version="1.0" encoding="utf-8"?>
<!--
    Copyright (c) 2014-2025 Stream.io Inc. All rights reserved.

    Licensed under the Stream License;
    you may not use this file except in compliance with the License.
    You may obtain a copy of the License at

      https://github.com/GetStream/stream-core-android/blob/main/LICENSE

    Unless required by applicable law or agreed to in writing, software
    distributed under the License is distributed on an "AS IS" BASIS,
    WITHOUT WARRANTIES OR CONDITIONS OF ANY KIND, either express or implied.
    See the License for the specific language governing permissions and
    limitations under the License.
-->
<manifest xmlns:android="http://schemas.android.com/apk/res/android">

    <uses-permission android:name="android.permission.INTERNET" />
    <uses-permission android:name="android.permission.ACCESS_NETWORK_STATE" />
<<<<<<< HEAD
    <uses-permission android:name="android.permission.ACCESS_WIFI_STATE" />
=======
>>>>>>> cd0a9595

</manifest><|MERGE_RESOLUTION|>--- conflicted
+++ resolved
@@ -18,9 +18,6 @@
 
     <uses-permission android:name="android.permission.INTERNET" />
     <uses-permission android:name="android.permission.ACCESS_NETWORK_STATE" />
-<<<<<<< HEAD
     <uses-permission android:name="android.permission.ACCESS_WIFI_STATE" />
-=======
->>>>>>> cd0a9595
 
 </manifest>