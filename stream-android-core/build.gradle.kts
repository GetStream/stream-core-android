--- conflicted
+++ resolved
@@ -65,11 +65,8 @@
 
     // Android
     implementation(libs.androidx.annotation.jvm)
-<<<<<<< HEAD
     implementation(libs.androidx.lifecycle.runtime)
     implementation(libs.androidx.lifecycle.process)
-=======
->>>>>>> cd0a9595
 
     // Network
     implementation(libs.moshi)
